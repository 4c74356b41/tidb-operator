// Copyright 2018 PingCAP, Inc.
//
// Licensed under the Apache License, Version 2.0 (the "License");
// you may not use this file except in compliance with the License.
// You may obtain a copy of the License at
//
//     http://www.apache.org/licenses/LICENSE-2.0
//
// Unless required by applicable law or agreed to in writing, software
// distributed under the License is distributed on an "AS IS" BASIS,
// See the License for the specific language governing permissions and
// limitations under the License.

package tidbcluster

import (
	perrors "github.com/pingcap/errors"
	"github.com/pingcap/tidb-operator/pkg/apis/pingcap.com/v1alpha1"
	"github.com/pingcap/tidb-operator/pkg/controller"
	"github.com/pingcap/tidb-operator/pkg/manager"
	"github.com/pingcap/tidb-operator/pkg/manager/member"
	apiequality "k8s.io/apimachinery/pkg/api/equality"
	errorutils "k8s.io/apimachinery/pkg/util/errors"
	"k8s.io/client-go/tools/record"
)

// ControlInterface implements the control logic for updating TidbClusters and their children StatefulSets.
// It is implemented as an interface to allow for extensions that provide different semantics.
// Currently, there is only one implementation.
type ControlInterface interface {
	// UpdateTidbCluster implements the control logic for StatefulSet creation, update, and deletion
	UpdateTidbCluster(*v1alpha1.TidbCluster) error
}

// NewDefaultTidbClusterControl returns a new instance of the default implementation TidbClusterControlInterface that
// implements the documented semantics for TidbClusters.
func NewDefaultTidbClusterControl(
	tcControl controller.TidbClusterControlInterface,
	pdMemberManager manager.Manager,
	tikvMemberManager manager.Manager,
	tidbMemberManager manager.Manager,
	reclaimPolicyManager manager.Manager,
	metaManager manager.Manager,
	orphanPodsCleaner member.OrphanPodsCleaner,
	pvcCleaner member.PVCCleanerInterface,
	recorder record.EventRecorder) ControlInterface {
	return &defaultTidbClusterControl{
		tcControl,
		pdMemberManager,
		tikvMemberManager,
		tidbMemberManager,
		reclaimPolicyManager,
		metaManager,
		orphanPodsCleaner,
		pvcCleaner,
		recorder,
	}
}

type defaultTidbClusterControl struct {
	tcControl            controller.TidbClusterControlInterface
	pdMemberManager      manager.Manager
	tikvMemberManager    manager.Manager
	tidbMemberManager    manager.Manager
	reclaimPolicyManager manager.Manager
	metaManager          manager.Manager
	orphanPodsCleaner    member.OrphanPodsCleaner
	pvcCleaner           member.PVCCleanerInterface
	recorder             record.EventRecorder
}

// UpdateStatefulSet executes the core logic loop for a tidbcluster.
func (tcc *defaultTidbClusterControl) UpdateTidbCluster(tc *v1alpha1.TidbCluster) error {
	var errs []error
	oldStatus := tc.Status.DeepCopy()

	if err := tcc.updateTidbCluster(tc); err != nil {
		errs = append(errs, err)
	}
	if apiequality.Semantic.DeepEqual(&tc.Status, oldStatus) {
		return errorutils.NewAggregate(errs)
	}
	if _, err := tcc.tcControl.UpdateTidbCluster(tc.DeepCopy(), &tc.Status, oldStatus); err != nil {
		errs = append(errs, err)
	}

	return errorutils.NewAggregate(errs)
}

func (tcc *defaultTidbClusterControl) updateTidbCluster(tc *v1alpha1.TidbCluster) error {
	// When the error is a RequeError, do not immediately return
	// This allows us to immediately create all the statefulsets
	var requeueError error
	checkRequeue := func(err error) error {
		if perrors.Find(err, controller.IsRequeueError) != nil {
			if requeueError == nil {
				requeueError = err
			}
			return nil
		}
		return err
	}

	// syncing all PVs managed by operator's reclaim policy to Retain
	if err := tcc.reclaimPolicyManager.Sync(tc); err != nil {
		return err
	}

	// cleaning all orphan pods(pd or tikv which don't have a related PVC) managed by operator
	if _, err := tcc.orphanPodsCleaner.Clean(tc); err != nil {
		return err
	}

	// works that should do to making the pd cluster current state match the desired state:
	//   - create or update the pd service
	//   - create or update the pd headless service
	//   - create the pd statefulset
	//   - sync pd cluster status from pd to TidbCluster object
	//   - set two annotations to the first pd member:
	// 	   - label.Bootstrapping
	// 	   - label.Replicas
	//   - upgrade the pd cluster
	//   - scale out/in the pd cluster
	//   - failover the pd cluster
	if err := checkRequeue(tcc.pdMemberManager.Sync(tc)); err != nil {
		return err
	}

	// works that should do to making the tikv cluster current state match the desired state:
	//   - waiting for the pd cluster available(pd cluster is in quorum)
	//   - create or update tikv headless service
	//   - create the tikv statefulset
	//   - sync tikv cluster status from pd to TidbCluster object
	//   - set scheduler labels to tikv stores
	//   - upgrade the tikv cluster
	//   - scale out/in the tikv cluster
	//   - failover the tikv cluster
	if err := checkRequeue(tcc.tikvMemberManager.Sync(tc)); err != nil {
		return err
	}

	// works that should do to making the tidb cluster current state match the desired state:
	//   - waiting for the tikv cluster available(at least one peer works)
	//   - create or update tidb headless service
	//   - create the tidb statefulset
	//   - sync tidb cluster status from pd to TidbCluster object
	//   - upgrade the tidb cluster
	//   - scale out/in the tidb cluster
	//   - failover the tidb cluster
	if err := checkRequeue(tcc.tidbMemberManager.Sync(tc)); err != nil {
		return err
	}

	// syncing the labels from Pod to PVC and PV, these labels include:
	//   - label.StoreIDLabelKey
	//   - label.MemberIDLabelKey
	//   - label.NamespaceLabelKey
	if err := tcc.metaManager.Sync(tc); err != nil {
		return err
	}

<<<<<<< HEAD
	return requeueError
=======
	// cleaning the pod scheduling annotation for pd and tikv
	_, err := tcc.pvcCleaner.Clean(tc)
	return err
>>>>>>> 4934454d
}<|MERGE_RESOLUTION|>--- conflicted
+++ resolved
@@ -159,11 +159,11 @@
 		return err
 	}
 
-<<<<<<< HEAD
-	return requeueError
-=======
 	// cleaning the pod scheduling annotation for pd and tikv
 	_, err := tcc.pvcCleaner.Clean(tc)
-	return err
->>>>>>> 4934454d
+	if err != nil {
+		return err
+	}
+
+	return requeueError
 }